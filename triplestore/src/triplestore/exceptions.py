--- conflicted
+++ resolved
@@ -1,26 +1,18 @@
-# Copyright (C) 2025 Maira Papadopoulou
-# SPDX-License-Identifier: Apache-2.0
-
-
-class TriplestoreError(Exception):
-    """Base exception for the triplestore library."""
-
-
-class BackendNotFoundError(TriplestoreError, ValueError):
-    """Raised when a backend is not registered or supported."""
-
-
-<<<<<<< HEAD
-class BackendNotInstalledError(TriplestoreError):
-    """Raised when a backend is supported, but not installed"""
-
-
-class TriplestoreMissingConfigValue(TriplestoreError):
-=======
-class BackendNotInstalledError(TriplestoreError, ValueError):
-    """Raised when a backend is supported, but not installed"""
-
-
-class TriplestoreMissingConfigValue(TriplestoreError, ValueError):
->>>>>>> c090aa7e
-    """Raised when a backend configuration is missing required keys."""
+# Copyright (C) 2025 Maira Papadopoulou
+# SPDX-License-Identifier: Apache-2.0
+
+
+class TriplestoreError(Exception):
+    """Base exception for the triplestore library."""
+
+
+class BackendNotFoundError(TriplestoreError, ValueError):
+    """Raised when a backend is not registered or supported."""
+
+
+class BackendNotInstalledError(TriplestoreError, ValueError):
+    """Raised when a backend is supported, but not installed"""
+
+
+class TriplestoreMissingConfigValue(TriplestoreError, ValueError):
+    """Raised when a backend configuration is missing required keys."""