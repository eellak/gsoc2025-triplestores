--- conflicted
+++ resolved
@@ -1,23 +1,17 @@
-# Copyright (C) 2025 Maira Papadopoulou
-# SPDX-License-Identifier: Apache-2.0
-
-<<<<<<< HEAD
-from triplestore.registration import Triplestore, available_backends
-
-__all__ = ["Triplestore", "available_backends"]
-=======
-from triplestore.base import TriplestoreBackend
-from triplestore.exceptions import BackendNotFoundError, BackendNotInstalledError, TriplestoreError, TriplestoreMissingConfigValue
-from triplestore.registration import available_backends
-from triplestore.triplestore import Triplestore
-
-__all__ = [
-        "BackendNotFoundError",
-        "BackendNotInstalledError",
-        "Triplestore",
-        "TriplestoreBackend",
-        "TriplestoreError",
-        "TriplestoreMissingConfigValue",
-        "available_backends",
-]
->>>>>>> c090aa7e
+# Copyright (C) 2025 Maira Papadopoulou
+# SPDX-License-Identifier: Apache-2.0
+
+from triplestore.base import TriplestoreBackend
+from triplestore.exceptions import BackendNotFoundError, BackendNotInstalledError, TriplestoreError, TriplestoreMissingConfigValue
+from triplestore.registration import available_backends
+from triplestore.triplestore import Triplestore
+
+__all__ = [
+        "BackendNotFoundError",
+        "BackendNotInstalledError",
+        "Triplestore",
+        "TriplestoreBackend",
+        "TriplestoreError",
+        "TriplestoreMissingConfigValue",
+        "available_backends",
+]